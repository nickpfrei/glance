--- conflicted
+++ resolved
@@ -45,13 +45,10 @@
 		return &TwitchGames{}, nil
 	case "twitch-channels":
 		return &TwitchChannels{}, nil
-<<<<<<< HEAD
 	case "lobsters":
 		return &Lobsters{}, nil
-=======
 	case "change-detection":
 		return &ChangeDetection{}, nil
->>>>>>> 67c20c3a
 	case "repository":
 		return &Repository{}, nil
 	case "search":
