--- conflicted
+++ resolved
@@ -121,16 +121,6 @@
     color: var(--color-primary);
 }
 
-<<<<<<< HEAD
-.list        { --list-half-gap: 0rem; }
-.list-gap-2  { --list-half-gap: 0.1rem; }
-.list-gap-4  { --list-half-gap: 0.2rem; }
-.list-gap-10 { --list-half-gap: 0.5rem; }
-.list-gap-14 { --list-half-gap: 0.7rem; }
-.list-gap-20 { --list-half-gap: 1rem; }
-.list-gap-24 { --list-half-gap: 1.2rem; }
-.list-gap-34 { --list-half-gap: 1.7rem; }
-
 .page-columns-transitioned .list-with-transition > * { animation: collapsibleItemReveal .25s backwards; }
 .list-with-transition > *:nth-child(2) { animation-delay: 30ms; }
 .list-with-transition > *:nth-child(3) { animation-delay: 60ms; }
@@ -140,8 +130,6 @@
 .list-with-transition > *:nth-child(7) { animation-delay: 180ms; }
 .list-with-transition > *:nth-child(8) { animation-delay: 210ms; }
 
-=======
->>>>>>> f76e06ec
 .list > *:not(:first-child) {
     margin-top: calc(var(--list-half-gap) * 2);
 }
