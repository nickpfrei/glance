package glance

import (
	"context"
	"encoding/json"
	"fmt"
	"html/template"
	"net"
	"net/http"
	"net/url"
	"sort"
	"strings"
	"time"
)

var dockerContainersWidgetTemplate = mustParseTemplate("docker-containers.html", "widget-base.html")

type dockerContainersWidget struct {
<<<<<<< HEAD
	widgetBase           `yaml:",inline"`
	HideByDefault        bool                         `yaml:"hide-by-default"`
	RunningOnly          bool                         `yaml:"running-only"`
	Category             string                       `yaml:"category"`
	SockPath             string                       `yaml:"sock-path"`
	FormatContainerNames bool                         `yaml:"format-container-names"`
	Containers           dockerContainerList          `yaml:"-"`
	LabelOverrides       map[string]map[string]string `yaml:"containers"`
=======
	widgetBase    `yaml:",inline"`
	HideByDefault bool                `yaml:"hide-by-default"`
	RunningOnly   bool                `yaml:"running-only"`
	Category      string              `yaml:"category"`
	SockPath      string              `yaml:"sock-path"`
	Containers    dockerContainerList `yaml:"-"`
>>>>>>> 18436e91
}

func (widget *dockerContainersWidget) initialize() error {
	widget.withTitle("Docker Containers").withCacheDuration(1 * time.Minute)

	if widget.SockPath == "" {
		widget.SockPath = "/var/run/docker.sock"
	}

	return nil
}

func (widget *dockerContainersWidget) update(ctx context.Context) {
<<<<<<< HEAD
	containers, err := fetchDockerContainers(
		widget.SockPath,
		widget.HideByDefault,
		widget.Category,
		widget.RunningOnly,
		widget.FormatContainerNames,
		widget.LabelOverrides,
	)
=======
	containers, err := fetchDockerContainers(widget.SockPath, widget.HideByDefault, widget.Category, widget.RunningOnly)
>>>>>>> 18436e91
	if !widget.canContinueUpdateAfterHandlingErr(err) {
		return
	}

	containers.sortByStateIconThenTitle()
	widget.Containers = containers
}

func (widget *dockerContainersWidget) Render() template.HTML {
	return widget.renderTemplate(widget, dockerContainersWidgetTemplate)
}

const (
	dockerContainerLabelHide        = "glance.hide"
	dockerContainerLabelName        = "glance.name"
	dockerContainerLabelURL         = "glance.url"
	dockerContainerLabelDescription = "glance.description"
	dockerContainerLabelSameTab     = "glance.same-tab"
	dockerContainerLabelIcon        = "glance.icon"
	dockerContainerLabelID          = "glance.id"
	dockerContainerLabelParent      = "glance.parent"
	dockerContainerLabelCategory    = "glance.category"
)

const (
	dockerContainerStateIconOK     = "ok"
	dockerContainerStateIconPaused = "paused"
	dockerContainerStateIconWarn   = "warn"
	dockerContainerStateIconOther  = "other"
)

var dockerContainerStateIconPriorities = map[string]int{
	dockerContainerStateIconWarn:   0,
	dockerContainerStateIconOther:  1,
	dockerContainerStateIconPaused: 2,
	dockerContainerStateIconOK:     3,
}

type dockerContainerJsonResponse struct {
	Names  []string              `json:"Names"`
	Image  string                `json:"Image"`
	State  string                `json:"State"`
	Status string                `json:"Status"`
	Labels dockerContainerLabels `json:"Labels"`
}

type dockerContainerLabels map[string]string

func (l *dockerContainerLabels) getOrDefault(label, def string) string {
	if l == nil {
		return def
	}

	v, ok := (*l)[label]
	if !ok {
		return def
	}

	if v == "" {
		return def
	}

	return v
}

type dockerContainer struct {
	Name        string
	URL         string
	SameTab     bool
	Image       string
	State       string
	StateText   string
	StateIcon   string
	Description string
	Icon        customIconField
	Children    dockerContainerList
}

type dockerContainerList []dockerContainer

func (containers dockerContainerList) sortByStateIconThenTitle() {
	p := &dockerContainerStateIconPriorities

	sort.SliceStable(containers, func(a, b int) bool {
		if containers[a].StateIcon != containers[b].StateIcon {
			return (*p)[containers[a].StateIcon] < (*p)[containers[b].StateIcon]
		}

		return strings.ToLower(containers[a].Name) < strings.ToLower(containers[b].Name)
	})
}

func dockerContainerStateToStateIcon(state string) string {
	switch state {
	case "running":
		return dockerContainerStateIconOK
	case "paused":
		return dockerContainerStateIconPaused
	case "exited", "unhealthy", "dead":
		return dockerContainerStateIconWarn
	default:
		return dockerContainerStateIconOther
	}
}

<<<<<<< HEAD
func fetchDockerContainers(
	socketPath string,
	hideByDefault bool,
	category string,
	runningOnly bool,
	formatNames bool,
	labelOverrides map[string]map[string]string,
) (dockerContainerList, error) {
	containers, err := fetchDockerContainersFromSource(socketPath, category, runningOnly, labelOverrides)
=======
func fetchDockerContainers(socketPath string, hideByDefault bool, category string, runningOnly bool) (dockerContainerList, error) {
	containers, err := fetchDockerContainersFromSource(socketPath, category, runningOnly)
>>>>>>> 18436e91
	if err != nil {
		return nil, fmt.Errorf("fetching containers: %w", err)
	}

	containers, children := groupDockerContainerChildren(containers, hideByDefault)
	dockerContainers := make(dockerContainerList, 0, len(containers))

	for i := range containers {
		container := &containers[i]

		dc := dockerContainer{
			Name:        deriveDockerContainerName(container, formatNames),
			URL:         container.Labels.getOrDefault(dockerContainerLabelURL, ""),
			Description: container.Labels.getOrDefault(dockerContainerLabelDescription, ""),
			SameTab:     stringToBool(container.Labels.getOrDefault(dockerContainerLabelSameTab, "false")),
			Image:       container.Image,
			State:       strings.ToLower(container.State),
			StateText:   strings.ToLower(container.Status),
			Icon:        newCustomIconField(container.Labels.getOrDefault(dockerContainerLabelIcon, "si:docker")),
		}

		if idValue := container.Labels.getOrDefault(dockerContainerLabelID, ""); idValue != "" {
			if children, ok := children[idValue]; ok {
				for i := range children {
					child := &children[i]
					dc.Children = append(dc.Children, dockerContainer{
						Name:      deriveDockerContainerName(child, formatNames),
						StateText: child.Status,
						StateIcon: dockerContainerStateToStateIcon(strings.ToLower(child.State)),
					})
				}
			}
		}

		dc.Children.sortByStateIconThenTitle()

		stateIconSupersededByChild := false
		for i := range dc.Children {
			if dc.Children[i].StateIcon == dockerContainerStateIconWarn {
				dc.StateIcon = dockerContainerStateIconWarn
				stateIconSupersededByChild = true
				break
			}
		}
		if !stateIconSupersededByChild {
			dc.StateIcon = dockerContainerStateToStateIcon(dc.State)
		}

		dockerContainers = append(dockerContainers, dc)
	}

	return dockerContainers, nil
}

func deriveDockerContainerName(container *dockerContainerJsonResponse, formatNames bool) string {
	if v := container.Labels.getOrDefault(dockerContainerLabelName, ""); v != "" {
		return v
	}

	if len(container.Names) == 0 || container.Names[0] == "" {
		return "n/a"
	}

	name := strings.TrimLeft(container.Names[0], "/")

	if formatNames {
		name = strings.ReplaceAll(name, "_", " ")
		name = strings.ReplaceAll(name, "-", " ")

		words := strings.Split(name, " ")
		for i := range words {
			if len(words[i]) > 0 {
				words[i] = strings.ToUpper(words[i][:1]) + words[i][1:]
			}
		}
		name = strings.Join(words, " ")
	}

	return name
}

func groupDockerContainerChildren(
	containers []dockerContainerJsonResponse,
	hideByDefault bool,
) (
	[]dockerContainerJsonResponse,
	map[string][]dockerContainerJsonResponse,
) {
	parents := make([]dockerContainerJsonResponse, 0, len(containers))
	children := make(map[string][]dockerContainerJsonResponse)

	for i := range containers {
		container := &containers[i]

		if isDockerContainerHidden(container, hideByDefault) {
			continue
		}

		isParent := container.Labels.getOrDefault(dockerContainerLabelID, "") != ""
		parent := container.Labels.getOrDefault(dockerContainerLabelParent, "")

		if !isParent && parent != "" {
			children[parent] = append(children[parent], *container)
		} else {
			parents = append(parents, *container)
		}
	}

	return parents, children
}

func isDockerContainerHidden(container *dockerContainerJsonResponse, hideByDefault bool) bool {
	if v := container.Labels.getOrDefault(dockerContainerLabelHide, ""); v != "" {
		return stringToBool(v)
	}

	return hideByDefault
}

<<<<<<< HEAD
func fetchDockerContainersFromSource(
	source string,
	category string,
	runningOnly bool,
	labelOverrides map[string]map[string]string,
) ([]dockerContainerJsonResponse, error) {
=======
func fetchDockerContainersFromSource(source string, category string, runningOnly bool) ([]dockerContainerJsonResponse, error) {
>>>>>>> 18436e91
	var hostname string

	var client *http.Client
	if strings.HasPrefix(source, "tcp://") || strings.HasPrefix(source, "http://") {
		client = &http.Client{}
		parsed, err := url.Parse(source)
		if err != nil {
			return nil, fmt.Errorf("parsing URL: %w", err)
		}

		port := parsed.Port()
		if port == "" {
			port = "80"
		}

		hostname = parsed.Hostname() + ":" + port
	} else {
		hostname = "docker"
		client = &http.Client{
			Transport: &http.Transport{
				DialContext: func(_ context.Context, _, _ string) (net.Conn, error) {
					return net.Dial("unix", source)
				},
			},
		}
	}

<<<<<<< HEAD
	fetchAll := ternary(runningOnly, "false", "true")
	ctx, cancel := context.WithTimeout(context.Background(), 5*time.Second)
	defer cancel()

	request, err := http.NewRequestWithContext(ctx, "GET", "http://"+hostname+"/containers/json?all="+fetchAll, nil)
=======
	query := url.Values{}
	query.Set("all", ternary(runningOnly, "false", "true"))

	if category != "" {
		query.Set(
			"filters",
			fmt.Sprintf(`{"label": ["%s=%s"]}`, dockerContainerLabelCategory, category),
		)
	}

	ctx, cancel := context.WithTimeout(context.Background(), 5*time.Second)
	defer cancel()

	request, err := http.NewRequestWithContext(ctx, "GET", "http://"+hostname+"/containers/json?"+query.Encode(), nil)
>>>>>>> 18436e91
	if err != nil {
		return nil, fmt.Errorf("creating request: %w", err)
	}

	response, err := client.Do(request)
	if err != nil {
		return nil, fmt.Errorf("sending request to socket: %w", err)
	}
	defer response.Body.Close()

	if response.StatusCode != http.StatusOK {
		return nil, fmt.Errorf("non-200 response status: %s", response.Status)
	}

	var containers []dockerContainerJsonResponse
	if err := json.NewDecoder(response.Body).Decode(&containers); err != nil {
		return nil, fmt.Errorf("decoding response: %w", err)
	}

	for i := range containers {
		container := &containers[i]
		name := strings.TrimLeft(itemAtIndexOrDefault(container.Names, 0, ""), "/")

		if name == "" {
			continue
		}

		overrides, ok := labelOverrides[name]
		if !ok {
			continue
		}

		if container.Labels == nil {
			container.Labels = make(dockerContainerLabels)
		}

		for label, value := range overrides {
			container.Labels["glance."+label] = value
		}
	}

	// We have to filter here instead of using the `filters` parameter of Docker's API
	// because the user may define a category override within their config
	if category != "" {
		filtered := make([]dockerContainerJsonResponse, 0, len(containers))

		for i := range containers {
			container := &containers[i]

			if container.Labels.getOrDefault(dockerContainerLabelCategory, "") == category {
				filtered = append(filtered, *container)
			}
		}

		containers = filtered
	}

	return containers, nil
}<|MERGE_RESOLUTION|>--- conflicted
+++ resolved
@@ -16,7 +16,6 @@
 var dockerContainersWidgetTemplate = mustParseTemplate("docker-containers.html", "widget-base.html")
 
 type dockerContainersWidget struct {
-<<<<<<< HEAD
 	widgetBase           `yaml:",inline"`
 	HideByDefault        bool                         `yaml:"hide-by-default"`
 	RunningOnly          bool                         `yaml:"running-only"`
@@ -25,14 +24,6 @@
 	FormatContainerNames bool                         `yaml:"format-container-names"`
 	Containers           dockerContainerList          `yaml:"-"`
 	LabelOverrides       map[string]map[string]string `yaml:"containers"`
-=======
-	widgetBase    `yaml:",inline"`
-	HideByDefault bool                `yaml:"hide-by-default"`
-	RunningOnly   bool                `yaml:"running-only"`
-	Category      string              `yaml:"category"`
-	SockPath      string              `yaml:"sock-path"`
-	Containers    dockerContainerList `yaml:"-"`
->>>>>>> 18436e91
 }
 
 func (widget *dockerContainersWidget) initialize() error {
@@ -46,7 +37,6 @@
 }
 
 func (widget *dockerContainersWidget) update(ctx context.Context) {
-<<<<<<< HEAD
 	containers, err := fetchDockerContainers(
 		widget.SockPath,
 		widget.HideByDefault,
@@ -55,9 +45,6 @@
 		widget.FormatContainerNames,
 		widget.LabelOverrides,
 	)
-=======
-	containers, err := fetchDockerContainers(widget.SockPath, widget.HideByDefault, widget.Category, widget.RunningOnly)
->>>>>>> 18436e91
 	if !widget.canContinueUpdateAfterHandlingErr(err) {
 		return
 	}
@@ -163,7 +150,6 @@
 	}
 }
 
-<<<<<<< HEAD
 func fetchDockerContainers(
 	socketPath string,
 	hideByDefault bool,
@@ -173,10 +159,6 @@
 	labelOverrides map[string]map[string]string,
 ) (dockerContainerList, error) {
 	containers, err := fetchDockerContainersFromSource(socketPath, category, runningOnly, labelOverrides)
-=======
-func fetchDockerContainers(socketPath string, hideByDefault bool, category string, runningOnly bool) (dockerContainerList, error) {
-	containers, err := fetchDockerContainersFromSource(socketPath, category, runningOnly)
->>>>>>> 18436e91
 	if err != nil {
 		return nil, fmt.Errorf("fetching containers: %w", err)
 	}
@@ -296,16 +278,13 @@
 	return hideByDefault
 }
 
-<<<<<<< HEAD
+
 func fetchDockerContainersFromSource(
 	source string,
 	category string,
 	runningOnly bool,
 	labelOverrides map[string]map[string]string,
 ) ([]dockerContainerJsonResponse, error) {
-=======
-func fetchDockerContainersFromSource(source string, category string, runningOnly bool) ([]dockerContainerJsonResponse, error) {
->>>>>>> 18436e91
 	var hostname string
 
 	var client *http.Client
@@ -333,28 +312,12 @@
 		}
 	}
 
-<<<<<<< HEAD
+
 	fetchAll := ternary(runningOnly, "false", "true")
 	ctx, cancel := context.WithTimeout(context.Background(), 5*time.Second)
 	defer cancel()
 
 	request, err := http.NewRequestWithContext(ctx, "GET", "http://"+hostname+"/containers/json?all="+fetchAll, nil)
-=======
-	query := url.Values{}
-	query.Set("all", ternary(runningOnly, "false", "true"))
-
-	if category != "" {
-		query.Set(
-			"filters",
-			fmt.Sprintf(`{"label": ["%s=%s"]}`, dockerContainerLabelCategory, category),
-		)
-	}
-
-	ctx, cancel := context.WithTimeout(context.Background(), 5*time.Second)
-	defer cancel()
-
-	request, err := http.NewRequestWithContext(ctx, "GET", "http://"+hostname+"/containers/json?"+query.Encode(), nil)
->>>>>>> 18436e91
 	if err != nil {
 		return nil, fmt.Errorf("creating request: %w", err)
 	}
